--- conflicted
+++ resolved
@@ -1,8 +1,4 @@
-<<<<<<< HEAD
-{% set version = "3.4.68" %}
-=======
 {% set version = "3.4.69" %}
->>>>>>> 1902b585
 
 package:
   name: mcxtrace-suite
@@ -12,11 +8,7 @@
 # curl -sL url | openssl sha256
 source:
   url: https://github.com/McStasMcXtrace/McCode/archive/v{{ version }}.tar.gz
-<<<<<<< HEAD
-  sha256: 8b479456dd7b5ec007b3116cf36cff79b9ec77d3aaea87b02dbb497299525105
-=======
   sha256: f08dda2533881175115e8c1dad2515dace125f9baf5925fb6cf93d8b7e9068d9
->>>>>>> 1902b585
   folder: src
 
 build:
